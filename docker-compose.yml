# This docker-compose file is used for tests only

version: "3"
services:
  alice:
<<<<<<< HEAD
    image: ghcr.io/hyperledger/aries-cloudagent-python:py3.9-0.9.0
    #image: bcgovimages/aries-cloudagent:py36-1.16-1_0.7.5
    #image: bcgovimages/aries-cloudagent:py36-1.16-1_1.0.0-rc0
=======
    image: bcgovimages/aries-cloudagent:py36-1.16-1_0.7.5
>>>>>>> 385ff96e
    # image: acapy-test-image
    # build:
    #   context: .
    #   dockerfile: Dockerfile.acapy
    #   args:
    #     acapy_url: https://github.com/Indicio-tech/aries-cloudagent-python@c1fed3c13d33e65979b08dd1eaf79dc84e3ce504
    ports:
      - "3001:3001"
    volumes:
      - ./configs:/configs:ro,z
    command: >
      start
        --inbound-transport http 0.0.0.0 3000
        --outbound-transport http
        --endpoint http://alice:3000
        --admin 0.0.0.0 3001
        --admin-insecure-mode
        --webhook-url http://webhook-listener:8080
        --tails-server-base-url http://tails:6543
        --genesis-url https://raw.githubusercontent.com/Indicio-tech/indicio-network/main/genesis_files/pool_transactions_testnet_genesis
        --wallet-type askar
        --wallet-name alice
        --wallet-key insecure
        --auto-provision
        --log-level debug
        --debug-webhooks
    healthcheck:
      test: curl -s -o /dev/null -w '%{http_code}' "http://localhost:3001/status/live" | grep "200" > /dev/null
      start_period: 30s
      interval: 7s
      timeout: 5s
      retries: 5
    depends_on:
      webhook-listener:
        condition: service_started
      tails:
        condition: service_started

  bob:
<<<<<<< HEAD
    image: ghcr.io/hyperledger/aries-cloudagent-python:py3.9-0.9.0
    #image: bcgovimages/aries-cloudagent:py36-1.16-1_0.7.5
    #image: bcgovimages/aries-cloudagent:py36-1.16-1_1.0.0-rc0
=======
    image: bcgovimages/aries-cloudagent:py36-1.16-1_0.7.5
>>>>>>> 385ff96e
    # image: acapy-test-image
    # build:
    #   context: .
    #   dockerfile: Dockerfile.acapy
    #   args:
    #     acapy_url: https://github.com/Indicio-tech/aries-cloudagent-python@c1fed3c13d33e65979b08dd1eaf79dc84e3ce504
    ports:
      - "3002:3001"
    volumes:
      - ./configs:/configs:ro,z
    command: >
      start
        --inbound-transport http 0.0.0.0 3000
        --outbound-transport http
        --endpoint http://bob:3000
        --admin 0.0.0.0 3001
        --admin-insecure-mode
        --webhook-url http://webhook-listener:8080
        --tails-server-base-url http://tails:6543
        --genesis-url https://raw.githubusercontent.com/Indicio-tech/indicio-network/main/genesis_files/pool_transactions_testnet_genesis
        --wallet-type askar
        --wallet-name bob
        --wallet-key insecure
        --auto-provision
        --log-level debug
        --debug-webhooks
        --webhook-url http://webhook-listener:8080
        --monitor-revocation-notification
    healthcheck:
      test: curl -s -o /dev/null -w '%{http_code}' "http://localhost:3001/status/live" | grep "200" > /dev/null
      start_period: 30s
      interval: 7s
      timeout: 5s
      retries: 5
    depends_on:
      webhook-listener:
        condition: service_started

  tails:
    image: ghcr.io/bcgov/tails-server:latest
    ports:
<<<<<<< HEAD
      - 6543:6543
    environment:
      - GENESIS_URL=https://raw.githubusercontent.com/Indicio-tech/indicio-network/main/genesis_files/pool_transactions_testnet_genesis
    command: >
      tails-server
      --host 0.0.0.0
      --port 6543
      --storage-path /tmp/tails-files
      --log-level INFO
=======
      - "3003:3002"
    command: --host 0.0.0.0 --port 3002 --log-level debug
    healthcheck:
      test: nc -z 0.0.0.0 3002
      start_period: 5s
      interval: 1s
      timeout: 5s
      retries: 5
>>>>>>> 385ff96e

  webhook-listener:
    image: mendhak/http-https-echo:18
    environment:
      - HTTP_PORT=8080

  tests:
    container_name: juggernaut
    build:
      context: .
      args:
        install_flags: ""
    environment:
      - ALICE=http://alice:3001
      - BOB=http://bob:3001
    volumes:
      - ./controller:/usr/src/app/controller:z
      - ./tests:/usr/src/app/tests:z
    entrypoint: "poetry run pytest"
    depends_on:
      alice:
        condition: service_healthy
      bob:
        condition: service_healthy

configs:
  alice-config:
    file: ./configs/alice.yml
  bob-config:
    file: ./configs/bob.yml<|MERGE_RESOLUTION|>--- conflicted
+++ resolved
@@ -3,13 +3,7 @@
 version: "3"
 services:
   alice:
-<<<<<<< HEAD
     image: ghcr.io/hyperledger/aries-cloudagent-python:py3.9-0.9.0
-    #image: bcgovimages/aries-cloudagent:py36-1.16-1_0.7.5
-    #image: bcgovimages/aries-cloudagent:py36-1.16-1_1.0.0-rc0
-=======
-    image: bcgovimages/aries-cloudagent:py36-1.16-1_0.7.5
->>>>>>> 385ff96e
     # image: acapy-test-image
     # build:
     #   context: .
@@ -49,13 +43,7 @@
         condition: service_started
 
   bob:
-<<<<<<< HEAD
     image: ghcr.io/hyperledger/aries-cloudagent-python:py3.9-0.9.0
-    #image: bcgovimages/aries-cloudagent:py36-1.16-1_0.7.5
-    #image: bcgovimages/aries-cloudagent:py36-1.16-1_1.0.0-rc0
-=======
-    image: bcgovimages/aries-cloudagent:py36-1.16-1_0.7.5
->>>>>>> 385ff96e
     # image: acapy-test-image
     # build:
     #   context: .
@@ -97,7 +85,6 @@
   tails:
     image: ghcr.io/bcgov/tails-server:latest
     ports:
-<<<<<<< HEAD
       - 6543:6543
     environment:
       - GENESIS_URL=https://raw.githubusercontent.com/Indicio-tech/indicio-network/main/genesis_files/pool_transactions_testnet_genesis
@@ -107,16 +94,6 @@
       --port 6543
       --storage-path /tmp/tails-files
       --log-level INFO
-=======
-      - "3003:3002"
-    command: --host 0.0.0.0 --port 3002 --log-level debug
-    healthcheck:
-      test: nc -z 0.0.0.0 3002
-      start_period: 5s
-      interval: 1s
-      timeout: 5s
-      retries: 5
->>>>>>> 385ff96e
 
   webhook-listener:
     image: mendhak/http-https-echo:18
@@ -140,10 +117,4 @@
       alice:
         condition: service_healthy
       bob:
-        condition: service_healthy
-
-configs:
-  alice-config:
-    file: ./configs/alice.yml
-  bob-config:
-    file: ./configs/bob.yml+        condition: service_healthy