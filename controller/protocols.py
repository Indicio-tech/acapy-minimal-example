"""Defintions of protocols flows."""

import json
import logging
from secrets import randbelow, token_hex
from typing import Any, List, Mapping, Optional, Tuple, Union
from uuid import uuid4

from .controller import Controller, ControllerError
from .models import (
    AdminConfig,
    ConnRecord,
    ConnectionList,
    CredAttrSpec,
    Credential,
    CredentialDefinitionSendRequest,
    CredentialDefinitionSendResult,
    CredentialPreview,
    DIDCreate,
    DIDCreateOptions,
    DIDResult,
    DIFOptions,
    DIFProofRequest,
    IndyCredPrecis,
    IndyPresSpec,
    IndyProofReqAttrSpec,
    IndyProofReqPredSpec,
    IndyProofRequest,
    IndyProofRequestNonRevoked,
    InvitationCreateRequest,
    InvitationMessage,
    InvitationRecord,
    InvitationResult,
    LDProofVCDetail,
    LDProofVCDetailOptions,
    MediationRecord,
    OobRecord,
    PingRequest,
    PresentationDefinition,
    ReceiveInvitationRequest,
    SchemaSendRequest,
    SchemaSendResult,
    TAAAccept,
    TAAResult,
    V10CredentialExchange,
    V10CredentialFreeOfferRequest,
    V10PresentationExchange,
    V10PresentationSendRequestRequest,
    V20CredExRecord,
    V20CredExRecordDetail,
    V20CredExRecordIndy,
    V20CredFilter,
    V20CredFilterIndy,
    V20CredOfferRequest,
    V20CredPreview,
    V20PresExRecord,
    V20PresRequestByFormat,
    V20PresSendRequestRequest,
    V20PresSpecByFormatRequest,
)
from .onboarding import get_onboarder


LOGGER = logging.getLogger(__name__)


def _serialize_param(value: Any):
    return (
        value
        if isinstance(value, (str, int, float)) and not isinstance(value, bool)
        else json.dumps(value)
    )


def _make_params(**kwargs) -> Mapping[str, Any]:
    """Filter out keys with none values from dictionary."""

    return {
        key: _serialize_param(value)
        for key, value in kwargs.items()
        if value is not None
    }


<<<<<<< HEAD
async def trustping(
    sender: Controller, conn: ConnRecord, comment: Optional[str] = None
):
    """Send a trustping to the specified connection."""
    await sender.post(
        f"/connections/{conn.connection_id}/send-ping",
        json=PingRequest(comment=comment or "Ping!"),
    )


async def connection(inviter: Controller, invitee: Controller):
    """Connect two agents."""
=======
async def connection_invitation(
    inviter: Controller,
    *,
    use_public_did: bool = False,
    multi_use: Optional[bool] = None,
):
    """Create a connection invitation.
>>>>>>> 80609bc5

    This will always create an invite with auto_accept set to false to simplify
    the connection function below.
    """
    invitation = await inviter.post(
        "/connections/create-invitation",
        json={},
        params=_make_params(
            auto_accept=False, multi_use=multi_use, public=use_public_did
        ),
        response=InvitationResult,
    )
    return invitation


async def connection(
    inviter: Controller,
    invitee: Controller,
    *,
    invitation: Optional[InvitationResult] = None,
):
    """Connect two agents."""

    if invitation is None:
        invitation = await connection_invitation(inviter)

    inviter_conn = await inviter.get(
        f"/connections/{invitation.connection_id}",
        response=ConnRecord,
    )

    invitee_conn = await invitee.post(
        "/connections/receive-invitation",
        json=ReceiveInvitationRequest.parse_obj(invitation.invitation.dict()),
        response=ConnRecord,
    )

    await invitee.post(
        f"/connections/{invitee_conn.connection_id}/accept-invitation",
    )

    inviter_conn = await inviter.record_with_values(
        topic="connections",
        invitation_key=inviter_conn.invitation_key,
        rfc23_state="request-received",
        record_type=ConnRecord,
    )

    inviter_conn = await inviter.post(
        f"/connections/{inviter_conn.connection_id}/accept-request",
        response=ConnRecord,
    )

    await invitee.record_with_values(
        topic="connections",
        connection_id=invitee_conn.connection_id,
        rfc23_state="response-received",
    )
    await invitee.post(
        f"/connections/{invitee_conn.connection_id}/send-ping",
        json=PingRequest(comment="Making connection active"),
    )

    inviter_conn = await inviter.record_with_values(
        topic="connections",
        record_type=ConnRecord,
        connection_id=inviter_conn.connection_id,
        rfc23_state="completed",
    )
    invitee_conn = await invitee.record_with_values(
        topic="connections",
        record_type=ConnRecord,
        connection_id=invitee_conn.connection_id,
        rfc23_state="completed",
    )

    return inviter_conn, invitee_conn


async def oob_invitation(
    inviter: Controller,
    *,
    use_public_did: bool = False,
    multi_use: Optional[bool] = None,
) -> InvitationMessage:
    """Create an OOB invitation.

    This will always create an invite with auto_accept set to false to simplify
    the didexchange function below.
    """
    invite_record = await inviter.post(
        "/out-of-band/create-invitation",
        json=InvitationCreateRequest.parse_obj(
            {
                "handshake_protocols": ["https://didcomm.org/didexchange/1.0"],
                "use_public_did": use_public_did,
            }
        ),
        params=_make_params(
            auto_accept=False,
            multi_use=multi_use,
        ),
        response=InvitationRecord,
    )
    return invite_record.invitation


async def didexchange(
    inviter: Controller,
    invitee: Controller,
    *,
    invite: Optional[InvitationMessage] = None,
    use_existing_connection: bool = False,
):
    """Connect two agents using did exchange protocol."""
    if not invite:
        invite = await oob_invitation(inviter)

    inviter_conn = (
        await inviter.get(
            "/connections",
            params={"invitation_msg_id": invite.id},
            response=ConnectionList,
        )
    ).results[0]

    invitee_oob_record = await invitee.post(
        "/out-of-band/receive-invitation",
        json=invite,
        params=_make_params(
            use_existing_connection=use_existing_connection,
        ),
        response=OobRecord,
    )

    if use_existing_connection and invitee_oob_record == "reuse-accepted":
        inviter_oob_record = await inviter.record_with_values(
            topic="out_of_band",
            invi_msg_id=invite.id,
            record_type=OobRecord,
        )
        inviter_conn = await inviter.get(
            f"/connections/{inviter_oob_record.connection_id}",
            response=ConnRecord,
        )
        invitee_conn = await invitee.get(
            f"/connections/{invitee_oob_record.connection_id}",
            response=ConnRecord,
        )
        return inviter_conn, invitee_conn

    invitee_conn = await invitee.post(
        f"/didexchange/{invitee_oob_record.connection_id}/accept-invitation",
        response=ConnRecord,
    )
    inviter_oob_record = await inviter.record_with_values(
        topic="out_of_band",
        record_type=OobRecord,
        connection_id=inviter_conn.connection_id,
        state="done",
    )
    # Overwrite multiuse invitation connection with actual connection
    inviter_conn = await inviter.record_with_values(
        topic="connections",
        record_type=ConnRecord,
        rfc23_state="request-received",
        invitation_key=inviter_oob_record.our_recipient_key,
    )
    inviter_conn = await inviter.post(
        f"/didexchange/{inviter_conn.connection_id}/accept-request",
        response=ConnRecord,
    )

    await invitee.record_with_values(
        topic="connections",
        connection_id=invitee_conn.connection_id,
        rfc23_state="response-received",
    )
    invitee_conn = await invitee.record_with_values(
        topic="connections",
        connection_id=invitee_conn.connection_id,
        rfc23_state="completed",
        record_type=ConnRecord,
    )
    inviter_conn = await inviter.record_with_values(
        topic="connections",
        connection_id=inviter_conn.connection_id,
        rfc23_state="completed",
        record_type=ConnRecord,
    )

    return inviter_conn, invitee_conn


async def request_mediation_v1(
    mediator: Controller,
    client: Controller,
    mediator_connection_id: str,
    client_connection_id: str,
):
    """Request mediation and await mediation granted."""
    client_record = await client.post(
        f"/mediation/request/{client_connection_id}",
        response=MediationRecord,
    )
    mediator_record = await mediator.record_with_values(
        topic="mediation",
        connection_id=mediator_connection_id,
        record_type=MediationRecord,
    )
    await mediator.post(f"/mediation/requests/{mediator_record.mediation_id}/grant")
    client_record = await client.record_with_values(
        topic="mediation",
        connection_id=client_connection_id,
        mediation_id=client_record.mediation_id,
        state="granted",
        record_type=MediationRecord,
    )
    mediator_record = await mediator.record_with_values(
        topic="mediation",
        connection_id=mediator_connection_id,
        mediation_id=mediator_record.mediation_id,
        state="granted",
        record_type=MediationRecord,
    )
    return mediator_record, client_record


async def indy_anoncred_onboard(agent: Controller):
    """Onboard agent for indy anoncred operations."""

    config = (await agent.get("/status/config", response=AdminConfig)).config
    genesis_url = config.get("ledger.genesis_url")

    if not genesis_url:
        raise ControllerError("No ledger configured on agent")

    taa = (await agent.get("/ledger/taa", response=TAAResult)).result
    if taa.taa_required is True and taa.taa_accepted is None:
        assert taa.taa_record
        await agent.post(
            "/ledger/taa/accept",
            json=TAAAccept(
                mechanism="on_file",
                text=taa.taa_record.text,
                version=taa.taa_record.version,
            ),
        )

    public_did = (await agent.get("/wallet/did/public", response=DIDResult)).result
    if not public_did:
        public_did = (
            await agent.post(
                "/wallet/did/create",
                json=DIDCreate(
                    method="sov", options=DIDCreateOptions(key_type="ed25519")
                ),
                response=DIDResult,
            )
        ).result
        assert public_did

        onboarder = get_onboarder(genesis_url)
        if not onboarder:
            raise ControllerError("Unrecognized ledger, cannot automatically onboard")
        await onboarder.onboard(public_did.did, public_did.verkey)

        await agent.post("/wallet/did/public", params=_make_params(did=public_did.did))

    return public_did


async def indy_anoncred_credential_artifacts(
    agent: Controller,
    attributes: List[str],
    schema_name: Optional[str] = None,
    schema_version: Optional[str] = None,
    cred_def_tag: Optional[str] = None,
    support_revocation: bool = False,
    revocation_registry_size: Optional[int] = None,
):
    """Prepare credential artifacts for indy anoncreds."""
    schema = await agent.post(
        "/schemas",
        json=SchemaSendRequest(
            schema_name=schema_name or "minimal-" + token_hex(8),
            schema_version=schema_version or "1.0",
            attributes=attributes,
        ),
        response=SchemaSendResult,
    )

    cred_def = await agent.post(
        "/credential-definitions",
        json=CredentialDefinitionSendRequest(
            revocation_registry_size=revocation_registry_size,
            schema_id=schema.schema_id,
            support_revocation=support_revocation,
            tag=cred_def_tag or token_hex(8),
        ),
        response=CredentialDefinitionSendResult,
    )

    return schema, cred_def


async def indy_issue_credential_v1(
    issuer: Controller,
    holder: Controller,
    issuer_connection_id: str,
    holder_connection_id: str,
    cred_def_id: str,
    attributes: Mapping[str, str],
) -> Tuple[V10CredentialExchange, V10CredentialExchange]:
    """Issue an indy credential using issue-credential/1.0.

    Issuer and holder should already be connected.
    """
    issuer_cred_ex = await issuer.post(
        "/issue-credential/send-offer",
        json=V10CredentialFreeOfferRequest(
            auto_issue=False,
            auto_remove=False,
            comment="Credential from minimal example",
            trace=False,
            connection_id=issuer_connection_id,
            cred_def_id=cred_def_id,
            credential_preview=CredentialPreview(
                type="issue-credential/1.0/credential-preview",  # pyright: ignore
                attributes=[
                    CredAttrSpec(
                        mime_type=None, name=name, value=value  # pyright: ignore
                    )
                    for name, value in attributes.items()
                ],
            ),
        ),
        response=V10CredentialExchange,
    )
    issuer_cred_ex_id = issuer_cred_ex.credential_exchange_id

    holder_cred_ex = await holder.record_with_values(
        topic="issue_credential",
        record_type=V10CredentialExchange,
        connection_id=holder_connection_id,
        state="offer_received",
    )
    holder_cred_ex_id = holder_cred_ex.credential_exchange_id

    holder_cred_ex = await holder.post(
        f"/issue-credential/records/{holder_cred_ex_id}/send-request",
        response=V10CredentialExchange,
    )

    await issuer.record_with_values(
        topic="issue_credential",
        credential_exchange_id=issuer_cred_ex_id,
        state="request_received",
    )

    issuer_cred_ex = await issuer.post(
        f"/issue-credential/records/{issuer_cred_ex_id}/issue",
        json={},
        response=V10CredentialExchange,
    )

    await holder.record_with_values(
        topic="issue_credential",
        credential_exchange_id=holder_cred_ex_id,
        state="credential_received",
    )

    holder_cred_ex = await holder.post(
        f"/issue-credential/records/{holder_cred_ex_id}/store",
        json={},
        response=V10CredentialExchange,
    )
    issuer_cred_ex = await issuer.record_with_values(
        topic="issue_credential",
        record_type=V10CredentialExchange,
        credential_exchange_id=issuer_cred_ex_id,
        state="credential_acked",
    )

    holder_cred_ex = await holder.record_with_values(
        topic="issue_credential",
        record_type=V10CredentialExchange,
        credential_exchange_id=holder_cred_ex_id,
        state="credential_acked",
    )

    return issuer_cred_ex, holder_cred_ex


async def indy_issue_credential_v2(
    issuer: Controller,
    holder: Controller,
    issuer_connection_id: str,
    holder_connection_id: str,
    cred_def_id: str,
    attributes: Mapping[str, str],
) -> Tuple[V20CredExRecordDetail, V20CredExRecordDetail]:
    """Issue an indy credential using issue-credential/2.0.

    Issuer and holder should already be connected.
    """

    issuer_cred_ex = await issuer.post(
        "/issue-credential-2.0/send-offer",
        json=V20CredOfferRequest(
            auto_issue=False,
            auto_remove=False,
            comment="Credential from minimal example",
            trace=False,
            connection_id=issuer_connection_id,
            filter=V20CredFilter(  # pyright: ignore
                indy=V20CredFilterIndy(  # pyright: ignore
                    cred_def_id=cred_def_id,
                )
            ),
            credential_preview=V20CredPreview(
                type="issue-credential-2.0/2.0/credential-preview",  # pyright: ignore
                attributes=[
                    CredAttrSpec(
                        mime_type=None, name=name, value=value  # pyright: ignore
                    )
                    for name, value in attributes.items()
                ],
            ),
        ),
        response=V20CredExRecord,
    )
    issuer_cred_ex_id = issuer_cred_ex.cred_ex_id

    holder_cred_ex = await holder.record_with_values(
        topic="issue_credential_v2_0",
        record_type=V20CredExRecord,
        connection_id=holder_connection_id,
        state="offer-received",
    )
    holder_cred_ex_id = holder_cred_ex.cred_ex_id

    holder_cred_ex = await holder.post(
        f"/issue-credential-2.0/records/{holder_cred_ex_id}/send-request",
        response=V20CredExRecord,
    )

    await issuer.record_with_values(
        topic="issue_credential_v2_0",
        cred_ex_id=issuer_cred_ex_id,
        state="request-received",
    )

    issuer_cred_ex = await issuer.post(
        f"/issue-credential-2.0/records/{issuer_cred_ex_id}/issue",
        json={},
        response=V20CredExRecordDetail,
    )

    await holder.record_with_values(
        topic="issue_credential_v2_0",
        cred_ex_id=holder_cred_ex_id,
        state="credential-received",
    )

    holder_cred_ex = await holder.post(
        f"/issue-credential-2.0/records/{holder_cred_ex_id}/store",
        json={},
        response=V20CredExRecordDetail,
    )
    issuer_cred_ex = await issuer.record_with_values(
        topic="issue_credential_v2_0",
        record_type=V20CredExRecord,
        cred_ex_id=issuer_cred_ex_id,
        state="done",
    )
    issuer_indy_record = await issuer.record_with_values(
        topic="issue_credential_v2_0_indy",
        record_type=V20CredExRecordIndy,
    )

    holder_cred_ex = await holder.record_with_values(
        topic="issue_credential_v2_0",
        record_type=V20CredExRecord,
        cred_ex_id=holder_cred_ex_id,
        state="done",
    )
    holder_indy_record = await holder.record_with_values(
        topic="issue_credential_v2_0_indy",
        record_type=V20CredExRecordIndy,
    )

    return (
        V20CredExRecordDetail(cred_ex_record=issuer_cred_ex, indy=issuer_indy_record),
        V20CredExRecordDetail(
            cred_ex_record=holder_cred_ex,
            indy=holder_indy_record,
        ),
    )


def indy_auto_select_credentials_for_presentation_request(
    presentation_request: Union[IndyProofRequest, dict],
    relevant_creds: List[IndyCredPrecis],
) -> IndyPresSpec:
    """Select credentials to use for presentation automatically."""
    if isinstance(presentation_request, dict):
        presentation_request = IndyProofRequest.parse_obj(presentation_request)

    requested_attributes = {}
    for pres_referrent in presentation_request.requested_attributes.keys():
        for cred_precis in relevant_creds:
            if pres_referrent in cred_precis.presentation_referents:
                requested_attributes[pres_referrent] = {
                    "cred_id": cred_precis.cred_info.referent,
                    "revealed": True,
                }
    requested_predicates = {}
    for pres_referrent in presentation_request.requested_predicates.keys():
        for cred_precis in relevant_creds:
            if pres_referrent in cred_precis.presentation_referents:
                requested_predicates[pres_referrent] = {
                    "cred_id": cred_precis.cred_info.referent,
                }

    return IndyPresSpec.parse_obj(
        {
            "requested_attributes": requested_attributes,
            "requested_predicates": requested_predicates,
            "self_attested_attributes": {},
        }
    )


async def indy_present_proof_v1(
    holder: Controller,
    verifier: Controller,
    holder_connection_id: str,
    verifier_connection_id: str,
    *,
    name: Optional[str] = None,
    version: Optional[str] = None,
    comment: Optional[str] = None,
    requested_attributes: Optional[List[Mapping[str, Any]]] = None,
    requested_predicates: Optional[List[Mapping[str, Any]]] = None,
    non_revoked: Optional[Mapping[str, int]] = None,
):
    """Present an Indy credential using present proof v1."""
    verifier_pres_ex = await verifier.post(
        "/present-proof/send-request",
        json=V10PresentationSendRequestRequest(
            auto_verify=False,
            comment=comment or "Presentation request from minimal",
            connection_id=verifier_connection_id,
            proof_request=IndyProofRequest(
                name=name or "proof",
                version=version or "0.1.0",
                nonce=str(randbelow(10**10)),
                requested_attributes={
                    str(uuid4()): IndyProofReqAttrSpec.parse_obj(attr)
                    for attr in requested_attributes or []
                },
                requested_predicates={
                    str(uuid4()): IndyProofReqPredSpec.parse_obj(pred)
                    for pred in requested_predicates or []
                },
                non_revoked=(
                    IndyProofRequestNonRevoked.parse_obj(non_revoked)
                    if non_revoked
                    else None
                ),
            ),
            trace=False,
        ),
        response=V10PresentationExchange,
    )
    verifier_pres_ex_id = verifier_pres_ex.presentation_exchange_id

    holder_pres_ex = await holder.record_with_values(
        topic="present_proof",
        record_type=V10PresentationExchange,
        connection_id=holder_connection_id,
        state="request_received",
    )
    assert holder_pres_ex.presentation_request
    holder_pres_ex_id = holder_pres_ex.presentation_exchange_id

    relevant_creds = await holder.get(
        f"/present-proof/records/{holder_pres_ex_id}/credentials",
        response=List[IndyCredPrecis],
    )
    pres_spec = indy_auto_select_credentials_for_presentation_request(
        holder_pres_ex.presentation_request, relevant_creds
    )
    holder_pres_ex = await holder.post(
        f"/present-proof/records/{holder_pres_ex_id}/send-presentation",
        json=pres_spec,
        response=V10PresentationExchange,
    )

    await verifier.record_with_values(
        topic="present_proof",
        record_type=V10PresentationExchange,
        presentation_exchange_id=verifier_pres_ex_id,
        state="presentation_received",
    )
    verifier_pres_ex = await verifier.post(
        f"/present-proof/records/{verifier_pres_ex_id}/verify-presentation",
        json={},
        response=V10PresentationExchange,
    )
    verifier_pres_ex = await verifier.record_with_values(
        topic="present_proof",
        record_type=V10PresentationExchange,
        presentation_exchange_id=verifier_pres_ex_id,
        state="verified",
    )

    holder_pres_ex = await holder.record_with_values(
        topic="present_proof",
        record_type=V10PresentationExchange,
        presentation_exchange_id=holder_pres_ex_id,
        state="presentation_acked",
    )

    return holder_pres_ex, verifier_pres_ex


async def indy_present_proof_v2(
    holder: Controller,
    verifier: Controller,
    holder_connection_id: str,
    verifier_connection_id: str,
    *,
    name: Optional[str] = None,
    version: Optional[str] = None,
    comment: Optional[str] = None,
    requested_attributes: Optional[List[Mapping[str, Any]]] = None,
    requested_predicates: Optional[List[Mapping[str, Any]]] = None,
    non_revoked: Optional[Mapping[str, int]] = None,
):
    """Present an Indy credential using present proof v2."""
    verifier_pres_ex = await verifier.post(
        "/present-proof-2.0/send-request",
        json=V20PresSendRequestRequest(
            auto_verify=False,
            comment=comment or "Presentation request from minimal",
            connection_id=verifier_connection_id,
            presentation_request=V20PresRequestByFormat(  # pyright: ignore
                indy=IndyProofRequest(
                    name=name or "proof",
                    version=version or "0.1.0",
                    nonce=str(randbelow(10**10)),
                    requested_attributes={
                        str(uuid4()): IndyProofReqAttrSpec.parse_obj(attr)
                        for attr in requested_attributes or []
                    },
                    requested_predicates={
                        str(uuid4()): IndyProofReqPredSpec.parse_obj(pred)
                        for pred in requested_predicates or []
                    },
                    non_revoked=(
                        IndyProofRequestNonRevoked.parse_obj(non_revoked)
                        if non_revoked
                        else None
                    ),
                ),
            ),
            trace=False,
        ),
        response=V20PresExRecord,
    )
    verifier_pres_ex_id = verifier_pres_ex.pres_ex_id

    holder_pres_ex = await holder.record_with_values(
        topic="present_proof_v2_0",
        record_type=V20PresExRecord,
        connection_id=holder_connection_id,
        state="request-received",
    )
    assert holder_pres_ex.pres_request
    holder_pres_ex_id = holder_pres_ex.pres_ex_id

    relevant_creds = await holder.get(
        f"/present-proof-2.0/records/{holder_pres_ex_id}/credentials",
        response=List[IndyCredPrecis],
    )
    assert holder_pres_ex.by_format.pres_request
    indy_proof_request = holder_pres_ex.by_format.pres_request["indy"]
    pres_spec = indy_auto_select_credentials_for_presentation_request(
        indy_proof_request, relevant_creds
    )
    holder_pres_ex = await holder.post(
        f"/present-proof-2.0/records/{holder_pres_ex_id}/send-presentation",
        json=V20PresSpecByFormatRequest(  # pyright: ignore
            indy=pres_spec,
            trace=False,
        ),
        response=V20PresExRecord,
    )

    await verifier.record_with_values(
        topic="present_proof_v2_0",
        record_type=V20PresExRecord,
        pres_ex_id=verifier_pres_ex_id,
        state="presentation-received",
    )
    verifier_pres_ex = await verifier.post(
        f"/present-proof-2.0/records/{verifier_pres_ex_id}/verify-presentation",
        json={},
        response=V20PresExRecord,
    )
    verifier_pres_ex = await verifier.record_with_values(
        topic="present_proof_v2_0",
        record_type=V20PresExRecord,
        pres_ex_id=verifier_pres_ex_id,
        state="done",
    )

    holder_pres_ex = await holder.record_with_values(
        topic="present_proof_v2_0",
        record_type=V20PresExRecord,
        pres_ex_id=holder_pres_ex_id,
        state="done",
    )

    return holder_pres_ex, verifier_pres_ex


async def indy_anoncreds_revoke(
    issuer: Controller,
    cred_ex: Union[V10CredentialExchange, V20CredExRecordDetail],
    holder_connection_id: Optional[str] = None,
    publish: bool = False,
    notify: bool = True,
    notify_version: str = "v1_0",
):
    """Revoking an Indy credential using revocation revoke.

    V1.0: V10CredentialExchange
    V2.0: V20CredExRecordDetail.
    """
    if notify and holder_connection_id is None:
        return (
            "If you are going to set notify to True,"
            "then holder_connection_id cannot be empty."
        )

    # Passes in V10CredentialExchange
    if isinstance(cred_ex, V10CredentialExchange):
        await issuer.post(
            url="/revocation/revoke",
            json={
                "connection_id": holder_connection_id,
                "rev_reg_id": cred_ex.revoc_reg_id,
                "cred_rev_id": cred_ex.revocation_id,
                "publish": publish,
                "notify": notify,
                "notify_version": notify_version,
            },
        )

    # Passes in V20CredExRecordDetail
    elif isinstance(cred_ex, V20CredExRecordDetail) and cred_ex.indy:
        await issuer.post(
            url="/revocation/revoke",
            json={
                "connection_id": holder_connection_id,
                "rev_reg_id": cred_ex.indy.rev_reg_id,
                "cred_rev_id": cred_ex.indy.cred_rev_id,
                "publish": publish,
                "notify": notify,
                "notify_version": notify_version,
            },
        )

    else:
        raise TypeError(
            "Expected cred_ex to be V10CredentialExchange or V20CredExRecordDetail; "
            f"got {type(cred_ex).__name__}"
        )


async def indy_anoncreds_publish_revocation(
    issuer: Controller,
    cred_ex: Union[V10CredentialExchange, V20CredExRecordDetail],
    publish: bool = False,
    notify: bool = True,
):
    """Publishing revocation of indy credential.

    V1.0: V10CredentialExchange
    V2.0: V20CredExRecordDetail.
    """
    if isinstance(cred_ex, V10CredentialExchange):
        await issuer.post(
            url="/revocation/publish-revocations",
            json={
                "rev_reg_id": cred_ex.revoc_reg_id,
                "cred_rev_id": cred_ex.revocation_id,
                "publish": publish,
                "notify": notify,
            },
        )

    elif isinstance(cred_ex, V20CredExRecordDetail) and cred_ex.indy:
        await issuer.post(
            url="/revocation/publish-revocations",
            json={
                "rev_reg_id": cred_ex.indy.rev_reg_id,
                "cred_rev_id": cred_ex.indy.cred_rev_id,
                "publish": publish,
                "notify": notify,
            },
        )

    else:
        raise TypeError(
            "Expected cred_ex to be V10CredentialExchange or V20CredExRecordDetail; "
            f"got {type(cred_ex).__name__}"
        )


async def jsonld_issue_credential(
    issuer: Controller,
    holder: Controller,
    issuer_connection_id: str,
    holder_connection_id: str,
    credential: Union[Credential, Mapping[str, Any]],
    options: Union[LDProofVCDetailOptions, Mapping[str, Any]],
):
    """Issue a JSON-LD Credential."""
    credential = (
        credential
        if isinstance(credential, Credential)
        else Credential.parse_obj(credential)
    )
    options = (
        options
        if isinstance(options, LDProofVCDetailOptions)
        else LDProofVCDetailOptions.parse_obj(options)
    )
    issuer_cred_ex = await issuer.post(
        "/issue-credential-2.0/send-offer",
        json=V20CredOfferRequest(
            auto_issue=False,
            auto_remove=False,
            comment="Credential from minimal example",
            trace=False,
            connection_id=issuer_connection_id,
            filter=V20CredFilter(  # pyright: ignore
                ld_proof=LDProofVCDetail(
                    credential=credential,
                    options=options,
                )
            ),
        ),
        response=V20CredExRecord,
    )
    issuer_cred_ex_id = issuer_cred_ex.cred_ex_id

    holder_cred_ex = await holder.record_with_values(
        topic="issue_credential_v2_0",
        record_type=V20CredExRecord,
        connection_id=holder_connection_id,
        state="offer-received",
    )
    holder_cred_ex_id = holder_cred_ex.cred_ex_id

    holder_cred_ex = await holder.post(
        f"/issue-credential-2.0/records/{holder_cred_ex_id}/send-request",
        response=V20CredExRecord,
    )

    await issuer.record_with_values(
        topic="issue_credential_v2_0",
        cred_ex_id=issuer_cred_ex_id,
        state="request-received",
    )

    issuer_cred_ex = await issuer.post(
        f"/issue-credential-2.0/records/{issuer_cred_ex_id}/issue",
        json={},
        response=V20CredExRecordDetail,
    )

    await holder.record_with_values(
        topic="issue_credential_v2_0",
        cred_ex_id=holder_cred_ex_id,
        state="credential-received",
    )

    holder_cred_ex = await holder.post(
        f"/issue-credential-2.0/records/{holder_cred_ex_id}/store",
        json={},
        response=V20CredExRecordDetail,
    )
    issuer_cred_ex = await issuer.record_with_values(
        topic="issue_credential_v2_0",
        record_type=V20CredExRecord,
        cred_ex_id=issuer_cred_ex_id,
        state="done",
    )

    holder_cred_ex = await holder.record_with_values(
        topic="issue_credential_v2_0",
        record_type=V20CredExRecord,
        cred_ex_id=holder_cred_ex_id,
        state="done",
    )

    return issuer_cred_ex, holder_cred_ex


async def jsonld_present_proof(
    verifier: Controller,
    holder: Controller,
    verifier_connection_id: str,
    holder_connection_id: str,
    presentation_definition: Union[Mapping[str, Any], PresentationDefinition],
    domain: str,
    *,
    comment: Optional[str] = None,
):
    """Present an Indy credential using present proof v1."""
    presentation_definition = (
        presentation_definition
        if isinstance(presentation_definition, PresentationDefinition)
        else PresentationDefinition.parse_obj(presentation_definition)
    )
    verifier_pres_ex = await verifier.post(
        "/present-proof-2.0/send-request",
        json=V20PresSendRequestRequest(
            auto_verify=False,
            comment=comment or "Presentation request from minimal",
            connection_id=verifier_connection_id,
            presentation_request=V20PresRequestByFormat(  # pyright: ignore
                dif=DIFProofRequest(
                    presentation_definition=presentation_definition,
                    options=DIFOptions(challenge=str(uuid4()), domain=domain),
                ),
            ),
            trace=False,
        ),
        response=V20PresExRecord,
    )
    verifier_pres_ex_id = verifier_pres_ex.pres_ex_id

    holder_pres_ex = await holder.record_with_values(
        topic="present_proof_v2_0",
        record_type=V20PresExRecord,
        connection_id=holder_connection_id,
        state="request-received",
    )
    assert holder_pres_ex.pres_request
    assert holder_pres_ex.pres_request.request_presentations_attach
    assert holder_pres_ex.pres_request.request_presentations_attach[0].data
    assert holder_pres_ex.pres_request.request_presentations_attach[0].data.json_
    holder_pres_ex_id = holder_pres_ex.pres_ex_id

    holder_pres_ex = await holder.post(
        f"/present-proof-2.0/records/{holder_pres_ex_id}/send-presentation",
        json=V20PresRequestByFormat(
            dif=DIFProofRequest(  # pyright: ignore
                presentation_definition=(
                    holder_pres_ex.pres_request.request_presentations_attach[
                        0
                    ].data.json_["presentation_definition"]
                )
            )
        ),
        response=V20PresExRecord,
    )

    await verifier.record_with_values(
        topic="present_proof_v2_0",
        record_type=V20PresExRecord,
        pres_ex_id=verifier_pres_ex_id,
        state="presentation-received",
    )
    verifier_pres_ex = await verifier.post(
        f"/present-proof-2.0/records/{verifier_pres_ex_id}/verify-presentation",
        json={},
        response=V20PresExRecord,
    )
    verifier_pres_ex = await verifier.record_with_values(
        topic="present_proof_v2_0",
        record_type=V20PresExRecord,
        pres_ex_id=verifier_pres_ex_id,
        state="done",
    )

    holder_pres_ex = await holder.record_with_values(
        topic="present_proof_v2_0",
        record_type=V20PresExRecord,
        pres_ex_id=holder_pres_ex_id,
        state="done",
    )

    return verifier_pres_ex, holder_pres_ex<|MERGE_RESOLUTION|>--- conflicted
+++ resolved
@@ -82,7 +82,6 @@
     }
 
 
-<<<<<<< HEAD
 async def trustping(
     sender: Controller, conn: ConnRecord, comment: Optional[str] = None
 ):
@@ -93,9 +92,6 @@
     )
 
 
-async def connection(inviter: Controller, invitee: Controller):
-    """Connect two agents."""
-=======
 async def connection_invitation(
     inviter: Controller,
     *,
@@ -103,7 +99,6 @@
     multi_use: Optional[bool] = None,
 ):
     """Create a connection invitation.
->>>>>>> 80609bc5
 
     This will always create an invite with auto_accept set to false to simplify
     the connection function below.
