"""Defintions of protocols flows."""

from dataclasses import dataclass
import json
import logging
from typing import Any, List, Mapping, Optional, Tuple, Union
from uuid import uuid4
from secrets import token_hex, randbelow

from .controller import Controller, ControllerError
from .models import (
    AdminConfig,
    ConnRecord,
    ConnectionList,
    CredAttrSpec,
    Credential,
    CredentialDefinitionSendRequest,
    CredentialDefinitionSendResult,
    CredentialPreview,
    DIDCreate,
    DIDCreateOptions,
    DIDResult,
    DIFOptions,
    DIFProofRequest,
    IndyCredPrecis,
    IndyPresSpec,
    IndyProofReqAttrSpec,
    IndyProofReqPredSpec,
    IndyProofRequest,
    IndyProofRequestNonRevoked,
    InvitationCreateRequest,
    InvitationMessage,
    InvitationRecord,
    InvitationResult,
<<<<<<< HEAD
    LDProofVCDetail,
    LDProofVCDetailOptions,
=======
    MediationRecord,
>>>>>>> 5a902064
    PingRequest,
    PresentationDefinition,
    ReceiveInvitationRequest,
    SchemaSendRequest,
    SchemaSendResult,
    TAAAccept,
    TAAResult,
    V10CredentialConnFreeOfferRequest,
    V10CredentialExchange,
    V10PresentationExchange,
    V10PresentationSendRequestRequest,
    V20CredExRecord,
    V20CredExRecordDetail,
    V20CredFilter,
    V20CredFilterIndy,
    V20CredOfferRequest,
    V20CredPreview,
    V20PresExRecord,
    V20PresRequestByFormat,
    V20PresSendRequestRequest,
    V20PresSpecByFormatRequest,
)
from .onboarding import get_onboarder


LOGGER = logging.getLogger(__name__)


def _serialize_param(value: Any):
    return (
        value
        if isinstance(value, (str, int, float)) and not isinstance(value, bool)
        else json.dumps(value)
    )


def _make_params(**kwargs) -> Mapping[str, Any]:
    """Filter out keys with none values from dictionary."""

    return {
        key: _serialize_param(value)
        for key, value in kwargs.items()
        if value is not None
    }


async def connection(inviter: Controller, invitee: Controller):
    """Connect two agents."""

    invitation = await inviter.post(
        "/connections/create-invitation", json={}, response=InvitationResult
    )
    inviter_conn = await inviter.get(
        f"/connections/{invitation.connection_id}",
        response=ConnRecord,
    )

    invitee_conn = await invitee.post(
        "/connections/receive-invitation",
        json=ReceiveInvitationRequest.parse_obj(invitation.invitation.dict()),
        response=ConnRecord,
    )

    await invitee.post(
        f"/connections/{invitee_conn.connection_id}/accept-invitation",
    )

    await inviter.record_with_values(
        topic="connections",
        connection_id=inviter_conn.connection_id,
        rfc23_state="request-received",
    )

    inviter_conn = await inviter.post(
        f"/connections/{inviter_conn.connection_id}/accept-request",
        response=ConnRecord,
    )

    await invitee.record_with_values(
        topic="connections",
        connection_id=invitee_conn.connection_id,
        rfc23_state="response-received",
    )
    await invitee.post(
        f"/connections/{invitee_conn.connection_id}/send-ping",
        json=PingRequest(comment="Making connection active"),
    )

    inviter_conn = await inviter.record_with_values(
        topic="connections",
        record_type=ConnRecord,
        connection_id=inviter_conn.connection_id,
        rfc23_state="completed",
    )
    invitee_conn = await invitee.record_with_values(
        topic="connections",
        record_type=ConnRecord,
        connection_id=invitee_conn.connection_id,
        rfc23_state="completed",
    )

    return inviter_conn, invitee_conn


# TODO No model for OOBRecord in ACA-Py OpenAPI...
@dataclass
class OOBRecord:
    oob_id: str
    state: str
    invi_msg_id: str
    invitation: dict
    connection_id: str
    role: str
    created_at: str
    updated_at: str
    trace: bool
    their_service: Optional[dict] = None
    attach_thread_id: Optional[str] = None
    our_recipient_key: Optional[str] = None


async def didexchange(
    inviter: Controller,
    invitee: Controller,
    *,
    invite: Optional[InvitationMessage] = None,
    use_public_did: bool = False,
    auto_accept: Optional[bool] = None,
    multi_use: Optional[bool] = None,
    use_existing_connection: bool = False,
):
    """Connect two agents using did exchange protocol."""
    if not invite:
        invite_record = await inviter.post(
            "/out-of-band/create-invitation",
            json=InvitationCreateRequest(
                handshake_protocols=["https://didcomm.org/didexchange/1.0"],
                use_public_did=use_public_did,
            ),  # pyright: ignore
            params=_make_params(
                auto_accept=auto_accept,
                multi_use=multi_use,
            ),
            response=InvitationRecord,
        )
        invite = invite_record.invitation

    inviter_conn = (
        await inviter.get(
            "/connections",
            params={"invitation_msg_id": invite.id},
            response=ConnectionList,
        )
    ).results[0]

    invitee_oob_record = await invitee.post(
        "/out-of-band/receive-invitation",
        json=invite,
        params=_make_params(
            use_existing_connection=use_existing_connection,
        ),
        response=OOBRecord,
    )

    if use_existing_connection and invitee_oob_record == "reuse-accepted":
        inviter_oob_record = await inviter.record_with_values(
            topic="out_of_band",
            record_type=OOBRecord,
            invi_msg_id=invite.id,
        )
        inviter_conn = await inviter.get(
            f"/connections/{inviter_oob_record.connection_id}",
            response=ConnRecord,
        )
        invitee_conn = await invitee.get(
            f"/connections/{invitee_oob_record.connection_id}",
            response=ConnRecord,
        )
        return inviter_conn, invitee_conn

    if not auto_accept:
        invitee_conn = await invitee.post(
            f"/didexchange/{invitee_oob_record.connection_id}/accept-invitation",
            response=ConnRecord,
        )
        inviter_oob_record = await inviter.record_with_values(
            topic="out_of_band",
            record_type=OOBRecord,
            connection_id=inviter_conn.connection_id,
            state="done",
        )
        # Overwrite multiuse invitation connection with actual connection
        inviter_conn = await inviter.record_with_values(
            topic="connections",
            record_type=ConnRecord,
            rfc23_state="request-received",
            invitation_key=inviter_oob_record.our_recipient_key,
        )
        inviter_conn = await inviter.post(
            f"/didexchange/{inviter_conn.connection_id}/accept-request",
            response=ConnRecord,
        )

        await invitee.record_with_values(
            topic="connections",
            connection_id=invitee_conn.connection_id,
            rfc23_state="response-received",
        )
        invitee_conn = await invitee.record_with_values(
            topic="connections",
            connection_id=invitee_conn.connection_id,
            rfc23_state="completed",
            record_type=ConnRecord,
        )
        inviter_conn = await inviter.record_with_values(
            topic="connections",
            connection_id=inviter_conn.connection_id,
            rfc23_state="completed",
            record_type=ConnRecord,
        )
    else:
        invitee_conn = await invitee.get(
            f"/connections/{invitee_oob_record.connection_id}",
            response=ConnRecord,
        )

    return inviter_conn, invitee_conn


async def request_mediation_v1(
    mediator: Controller,
    client: Controller,
    mediator_connection_id: str,
    client_connection_id: str,
):
    """Request mediation and await mediation granted."""
    client_record = await client.post(
        f"/mediation/request/{client_connection_id}",
        response=MediationRecord,
    )
    mediator_record = await mediator.record_with_values(
        topic="mediation",
        connection_id=mediator_connection_id,
        record_type=MediationRecord,
    )
    await mediator.post(f"/mediation/requests/{mediator_record.mediation_id}/grant")
    client_record = await client.record_with_values(
        topic="mediation",
        connection_id=client_connection_id,
        mediation_id=client_record.mediation_id,
        state="granted",
        record_type=MediationRecord,
    )
    mediator_record = await mediator.record_with_values(
        topic="mediation",
        connection_id=mediator_connection_id,
        mediation_id=mediator_record.mediation_id,
        state="granted",
        record_type=MediationRecord,
    )
    return mediator_record, client_record


async def indy_anoncred_onboard(agent: Controller):
    """Onboard agent for indy anoncred operations."""

    config = (await agent.get("/status/config", response=AdminConfig)).config
    genesis_url = config.get("ledger.genesis_url")

    if not genesis_url:
        raise ControllerError("No ledger configured on agent")

    taa = (await agent.get("/ledger/taa", response=TAAResult)).result
    if taa.taa_required is True and taa.taa_accepted is None:
        assert taa.taa_record
        await agent.post(
            "/ledger/taa/accept",
            json=TAAAccept(
                mechanism="on_file",
                text=taa.taa_record.text,
                version=taa.taa_record.version,
            ),
        )

    public_did = (await agent.get("/wallet/did/public", response=DIDResult)).result
    if not public_did:
        public_did = (
            await agent.post(
                "/wallet/did/create",
                json=DIDCreate(
                    method="sov", options=DIDCreateOptions(key_type="ed25519")
                ),
                response=DIDResult,
            )
        ).result
        assert public_did

        onboarder = get_onboarder(genesis_url)
        if not onboarder:
            raise ControllerError("Unrecognized ledger, cannot automatically onboard")
        await onboarder.onboard(public_did.did, public_did.verkey)

        await agent.post("/wallet/did/public", params=_make_params(did=public_did.did))

    return public_did


async def indy_anoncred_credential_artifacts(
    agent: Controller,
    attributes: List[str],
    schema_name: Optional[str] = None,
    schema_version: Optional[str] = None,
    cred_def_tag: Optional[str] = None,
    support_revocation: bool = False,
    revocation_registry_size: Optional[int] = None,
):
    """Prepare credential artifacts for indy anoncreds."""
    schema = await agent.post(
        "/schemas",
        json=SchemaSendRequest(
            schema_name=schema_name or "minimal-" + token_hex(8),
            schema_version=schema_version or "1.0",
            attributes=attributes,
        ),
        response=SchemaSendResult,
    )

    cred_def = await agent.post(
        "/credential-definitions",
        json=CredentialDefinitionSendRequest(
            revocation_registry_size=revocation_registry_size,
            schema_id=schema.schema_id,
            support_revocation=support_revocation,
            tag=cred_def_tag or token_hex(8),
        ),
        response=CredentialDefinitionSendResult,
    )

    return schema, cred_def


async def indy_issue_credential_v1(
    issuer: Controller,
    holder: Controller,
    issuer_connection_id: str,
    holder_connection_id: str,
    cred_def_id: str,
    attributes: Mapping[str, str],
) -> Tuple[V10CredentialExchange, V10CredentialExchange]:
    """Issue an indy credential using issue-credential/1.0.

    Issuer and holder should already be connected.
    """
    issuer_cred_ex = await issuer.post(
        "/issue-credential/send-offer",
        json=V10CredentialConnFreeOfferRequest(
            auto_issue=False,
            auto_remove=False,
            comment="Credential from minimal example",
            trace=False,
            connection_id=issuer_connection_id,
            cred_def_id=cred_def_id,
            credential_preview=CredentialPreview(
                type="issue-credential/1.0/credential-preview",  # pyright: ignore
                attributes=[
                    CredAttrSpec(
                        mime_type=None, name=name, value=value  # pyright: ignore
                    )
                    for name, value in attributes.items()
                ],
            ),
        ),
        response=V10CredentialExchange,
    )
    issuer_cred_ex_id = issuer_cred_ex.credential_exchange_id

    holder_cred_ex = await holder.record_with_values(
        topic="issue_credential",
        record_type=V10CredentialExchange,
        connection_id=holder_connection_id,
        state="offer_received",
    )
    holder_cred_ex_id = holder_cred_ex.credential_exchange_id

    holder_cred_ex = await holder.post(
        f"/issue-credential/records/{holder_cred_ex_id}/send-request",
        response=V10CredentialExchange,
    )

    await issuer.record_with_values(
        topic="issue_credential",
        credential_exchange_id=issuer_cred_ex_id,
        state="request_received",
    )

    issuer_cred_ex = await issuer.post(
        f"/issue-credential/records/{issuer_cred_ex_id}/issue",
        json={},
        response=V10CredentialExchange,
    )

    await holder.record_with_values(
        topic="issue_credential",
        credential_exchange_id=holder_cred_ex_id,
        state="credential_received",
    )

    holder_cred_ex = await holder.post(
        f"/issue-credential/records/{holder_cred_ex_id}/store",
        json={},
        response=V10CredentialExchange,
    )
    issuer_cred_ex = await issuer.record_with_values(
        topic="issue_credential",
        record_type=V10CredentialExchange,
        credential_exchange_id=issuer_cred_ex_id,
        state="credential_acked",
    )

    holder_cred_ex = await holder.record_with_values(
        topic="issue_credential",
        record_type=V10CredentialExchange,
        credential_exchange_id=holder_cred_ex_id,
        state="credential_acked",
    )

    return issuer_cred_ex, holder_cred_ex


async def indy_issue_credential_v2(
    issuer: Controller,
    holder: Controller,
    issuer_connection_id: str,
    holder_connection_id: str,
    cred_def_id: str,
    attributes: Mapping[str, str],
) -> Tuple[V20CredExRecord, V20CredExRecord]:
    """Issue an indy credential using issue-credential/2.0.

    Issuer and holder should already be connected.
    """

    issuer_cred_ex = await issuer.post(
        "/issue-credential-2.0/send-offer",
        json=V20CredOfferRequest(
            auto_issue=False,
            auto_remove=False,
            comment="Credential from minimal example",
            trace=False,
            connection_id=issuer_connection_id,
            filter=V20CredFilter(  # pyright: ignore
                indy=V20CredFilterIndy(  # pyright: ignore
                    cred_def_id=cred_def_id,
                )
            ),
            credential_preview=V20CredPreview(
                type="issue-credential-2.0/2.0/credential-preview",  # pyright: ignore
                attributes=[
                    CredAttrSpec(
                        mime_type=None, name=name, value=value  # pyright: ignore
                    )
                    for name, value in attributes.items()
                ],
            ),
        ),
        response=V20CredExRecord,
    )
    issuer_cred_ex_id = issuer_cred_ex.cred_ex_id

    holder_cred_ex = await holder.record_with_values(
        topic="issue_credential_v2_0",
        record_type=V20CredExRecord,
        connection_id=holder_connection_id,
        state="offer-received",
    )
    holder_cred_ex_id = holder_cred_ex.cred_ex_id

    holder_cred_ex = await holder.post(
        f"/issue-credential-2.0/records/{holder_cred_ex_id}/send-request",
        response=V20CredExRecord,
    )

    await issuer.record_with_values(
        topic="issue_credential_v2_0",
        cred_ex_id=issuer_cred_ex_id,
        state="request-received",
    )

    issuer_cred_ex = await issuer.post(
        f"/issue-credential-2.0/records/{issuer_cred_ex_id}/issue",
        json={},
        response=V20CredExRecordDetail,
    )

    await holder.record_with_values(
        topic="issue_credential_v2_0",
        cred_ex_id=holder_cred_ex_id,
        state="credential-received",
    )

    holder_cred_ex = await holder.post(
        f"/issue-credential-2.0/records/{holder_cred_ex_id}/store",
        json={},
        response=V20CredExRecordDetail,
    )
    issuer_cred_ex = await issuer.record_with_values(
        topic="issue_credential_v2_0",
        record_type=V20CredExRecord,
        cred_ex_id=issuer_cred_ex_id,
        state="done",
    )

    holder_cred_ex = await holder.record_with_values(
        topic="issue_credential_v2_0",
        record_type=V20CredExRecord,
        cred_ex_id=holder_cred_ex_id,
        state="done",
    )

    return issuer_cred_ex, holder_cred_ex


def indy_auto_select_credentials_for_presentation_request(
    presentation_request: Union[IndyProofRequest, dict],
    relevant_creds: List[IndyCredPrecis],
) -> IndyPresSpec:
    """Select credentials to use for presentation automatically."""
    if isinstance(presentation_request, dict):
        presentation_request = IndyProofRequest.parse_obj(presentation_request)

    requested_attributes = {}
    for pres_referrent in presentation_request.requested_attributes.keys():
        for cred_precis in relevant_creds:
            if pres_referrent in cred_precis.presentation_referents:
                requested_attributes[pres_referrent] = {
                    "cred_id": cred_precis.cred_info.referent,
                    "revealed": True,
                }
    requested_predicates = {}
    for pres_referrent in presentation_request.requested_predicates.keys():
        for cred_precis in relevant_creds:
            if pres_referrent in cred_precis.presentation_referents:
                requested_predicates[pres_referrent] = {
                    "cred_id": cred_precis.cred_info.referent,
                }

    return IndyPresSpec.parse_obj(
        {
            "requested_attributes": requested_attributes,
            "requested_predicates": requested_predicates,
            "self_attested_attributes": {},
        }
    )


async def indy_present_proof_v1(
    holder: Controller,
    verifier: Controller,
    holder_connection_id: str,
    verifier_connection_id: str,
    *,
    name: Optional[str] = None,
    version: Optional[str] = None,
    comment: Optional[str] = None,
    requested_attributes: Optional[List[Mapping[str, Any]]] = None,
    requested_predicates: Optional[List[Mapping[str, Any]]] = None,
    non_revoked: Optional[Mapping[str, int]] = None,
):
    """Present an Indy credential using present proof v1."""
    verifier_pres_ex = await verifier.post(
        "/present-proof/send-request",
        json=V10PresentationSendRequestRequest(
            auto_verify=False,
            comment=comment or "Presentation request from minimal",
            connection_id=verifier_connection_id,
            proof_request=IndyProofRequest(
                name=name or "proof",
                version=version or "0.1.0",
                nonce=str(randbelow(10**10)),
                requested_attributes={
                    str(uuid4()): IndyProofReqAttrSpec.parse_obj(attr)
                    for attr in requested_attributes or []
                },
                requested_predicates={
                    str(uuid4()): IndyProofReqPredSpec.parse_obj(pred)
                    for pred in requested_predicates or []
                },
                non_revoked=IndyProofRequestNonRevoked.parse_obj(non_revoked)
                if non_revoked
                else None,
            ),
            trace=False,
        ),
        response=V10PresentationExchange,
    )
    verifier_pres_ex_id = verifier_pres_ex.presentation_exchange_id

    holder_pres_ex = await holder.record_with_values(
        topic="present_proof",
        record_type=V10PresentationExchange,
        connection_id=holder_connection_id,
        state="request_received",
    )
    assert holder_pres_ex.presentation_request
    holder_pres_ex_id = holder_pres_ex.presentation_exchange_id

    relevant_creds = await holder.get(
        f"/present-proof/records/{holder_pres_ex_id}/credentials",
        response=List[IndyCredPrecis],
    )
    pres_spec = indy_auto_select_credentials_for_presentation_request(
        holder_pres_ex.presentation_request, relevant_creds
    )
    holder_pres_ex = await holder.post(
        f"/present-proof/records/{holder_pres_ex_id}/send-presentation",
        json=pres_spec,
        response=V10PresentationExchange,
    )

    await verifier.record_with_values(
        topic="present_proof",
        record_type=V10PresentationExchange,
        presentation_exchange_id=verifier_pres_ex_id,
        state="presentation_received",
    )
    verifier_pres_ex = await verifier.post(
        f"/present-proof/records/{verifier_pres_ex_id}/verify-presentation",
        json={},
        response=V10PresentationExchange,
    )
    verifier_pres_ex = await verifier.record_with_values(
        topic="present_proof",
        record_type=V10PresentationExchange,
        presentation_exchange_id=verifier_pres_ex_id,
        state="verified",
    )

    holder_pres_ex = await holder.record_with_values(
        topic="present_proof",
        record_type=V10PresentationExchange,
        presentation_exchange_id=holder_pres_ex_id,
        state="presentation_acked",
    )

    return holder_pres_ex, verifier_pres_ex


async def indy_present_proof_v2(
    holder: Controller,
    verifier: Controller,
    holder_connection_id: str,
    verifier_connection_id: str,
    *,
    name: Optional[str] = None,
    version: Optional[str] = None,
    comment: Optional[str] = None,
    requested_attributes: Optional[List[Mapping[str, Any]]] = None,
    requested_predicates: Optional[List[Mapping[str, Any]]] = None,
    non_revoked: Optional[Mapping[str, int]] = None,
):
    """Present an Indy credential using present proof v1."""
    verifier_pres_ex = await verifier.post(
        "/present-proof-2.0/send-request",
        json=V20PresSendRequestRequest(
            auto_verify=False,
            comment=comment or "Presentation request from minimal",
            connection_id=verifier_connection_id,
            presentation_request=V20PresRequestByFormat(  # pyright: ignore
                indy=IndyProofRequest(
                    name=name or "proof",
                    version=version or "0.1.0",
                    nonce=str(randbelow(10**10)),
                    requested_attributes={
                        str(uuid4()): IndyProofReqAttrSpec.parse_obj(attr)
                        for attr in requested_attributes or []
                    },
                    requested_predicates={
                        str(uuid4()): IndyProofReqPredSpec.parse_obj(pred)
                        for pred in requested_predicates or []
                    },
                    non_revoked=IndyProofRequestNonRevoked.parse_obj(non_revoked)
                    if non_revoked
                    else None,
                ),
            ),
            trace=False,
        ),
        response=V20PresExRecord,
    )
    verifier_pres_ex_id = verifier_pres_ex.pres_ex_id

    holder_pres_ex = await holder.record_with_values(
        topic="present_proof_v2_0",
        record_type=V20PresExRecord,
        connection_id=holder_connection_id,
        state="request-received",
    )
    assert holder_pres_ex.pres_request
    holder_pres_ex_id = holder_pres_ex.pres_ex_id

    relevant_creds = await holder.get(
        f"/present-proof-2.0/records/{holder_pres_ex_id}/credentials",
        response=List[IndyCredPrecis],
    )
    assert holder_pres_ex.by_format.pres_request
    indy_proof_request = holder_pres_ex.by_format.pres_request["indy"]
    pres_spec = indy_auto_select_credentials_for_presentation_request(
        indy_proof_request, relevant_creds
    )
    holder_pres_ex = await holder.post(
        f"/present-proof-2.0/records/{holder_pres_ex_id}/send-presentation",
        json=V20PresSpecByFormatRequest(  # pyright: ignore
            indy=pres_spec,
            trace=False,
        ),
        response=V20PresExRecord,
    )

    await verifier.record_with_values(
        topic="present_proof_v2_0",
        record_type=V20PresExRecord,
        pres_ex_id=verifier_pres_ex_id,
        state="presentation-received",
    )
    verifier_pres_ex = await verifier.post(
        f"/present-proof-2.0/records/{verifier_pres_ex_id}/verify-presentation",
        json={},
        response=V20PresExRecord,
    )
    verifier_pres_ex = await verifier.record_with_values(
        topic="present_proof_v2_0",
        record_type=V20PresExRecord,
        pres_ex_id=verifier_pres_ex_id,
        state="done",
    )

    holder_pres_ex = await holder.record_with_values(
        topic="present_proof_v2_0",
        record_type=V20PresExRecord,
        pres_ex_id=holder_pres_ex_id,
        state="done",
    )

    return holder_pres_ex, verifier_pres_ex


async def jsonld_issue_credential(
    issuer: Controller,
    holder: Controller,
    issuer_connection_id: str,
    holder_connection_id: str,
    credential: Union[Credential, Mapping[str, Any]],
    options: Union[LDProofVCDetailOptions, Mapping[str, Any]],
):
    """Issue a JSON-LD Credential."""
    credential = (
        credential
        if isinstance(credential, Credential)
        else Credential.parse_obj(credential)
    )
    options = (
        options
        if isinstance(options, LDProofVCDetailOptions)
        else LDProofVCDetailOptions.parse_obj(options)
    )
    issuer_cred_ex = await issuer.post(
        "/issue-credential-2.0/send-offer",
        json=V20CredOfferRequest(
            auto_issue=False,
            auto_remove=False,
            comment="Credential from minimal example",
            trace=False,
            connection_id=issuer_connection_id,
            filter=V20CredFilter(  # pyright: ignore
                ld_proof=LDProofVCDetail(
                    credential=credential,
                    options=options,
                )
            ),
        ),
        response=V20CredExRecord,
    )
    issuer_cred_ex_id = issuer_cred_ex.cred_ex_id

    holder_cred_ex = await holder.record_with_values(
        topic="issue_credential_v2_0",
        record_type=V20CredExRecord,
        connection_id=holder_connection_id,
        state="offer-received",
    )
    holder_cred_ex_id = holder_cred_ex.cred_ex_id

    holder_cred_ex = await holder.post(
        f"/issue-credential-2.0/records/{holder_cred_ex_id}/send-request",
        response=V20CredExRecord,
    )

    await issuer.record_with_values(
        topic="issue_credential_v2_0",
        cred_ex_id=issuer_cred_ex_id,
        state="request-received",
    )

    issuer_cred_ex = await issuer.post(
        f"/issue-credential-2.0/records/{issuer_cred_ex_id}/issue",
        json={},
        response=V20CredExRecordDetail,
    )

    await holder.record_with_values(
        topic="issue_credential_v2_0",
        cred_ex_id=holder_cred_ex_id,
        state="credential-received",
    )

    holder_cred_ex = await holder.post(
        f"/issue-credential-2.0/records/{holder_cred_ex_id}/store",
        json={},
        response=V20CredExRecordDetail,
    )
    issuer_cred_ex = await issuer.record_with_values(
        topic="issue_credential_v2_0",
        record_type=V20CredExRecord,
        cred_ex_id=issuer_cred_ex_id,
        state="done",
    )

    holder_cred_ex = await holder.record_with_values(
        topic="issue_credential_v2_0",
        record_type=V20CredExRecord,
        cred_ex_id=holder_cred_ex_id,
        state="done",
    )

    return issuer_cred_ex, holder_cred_ex


async def jsonld_present_proof(
    verifier: Controller,
    holder: Controller,
    verifier_connection_id: str,
    holder_connection_id: str,
    presentation_definition: Union[Mapping[str, Any], PresentationDefinition],
    domain: str,
    *,
    comment: Optional[str] = None,
):
    """Present an Indy credential using present proof v1."""
    presentation_definition = (
        presentation_definition
        if isinstance(presentation_definition, PresentationDefinition)
        else PresentationDefinition.parse_obj(presentation_definition)
    )
    verifier_pres_ex = await verifier.post(
        "/present-proof-2.0/send-request",
        json=V20PresSendRequestRequest(
            auto_verify=False,
            comment=comment or "Presentation request from minimal",
            connection_id=verifier_connection_id,
            presentation_request=V20PresRequestByFormat(  # pyright: ignore
                dif=DIFProofRequest(
                    presentation_definition=presentation_definition,
                    options=DIFOptions(challenge=str(uuid4()), domain=domain),
                ),
            ),
            trace=False,
        ),
        response=V20PresExRecord,
    )
    verifier_pres_ex_id = verifier_pres_ex.pres_ex_id

    holder_pres_ex = await holder.record_with_values(
        topic="present_proof_v2_0",
        record_type=V20PresExRecord,
        connection_id=holder_connection_id,
        state="request-received",
    )
    assert holder_pres_ex.pres_request
    assert holder_pres_ex.pres_request.request_presentations_attach
    assert holder_pres_ex.pres_request.request_presentations_attach[0].data
    assert holder_pres_ex.pres_request.request_presentations_attach[0].data.json_
    holder_pres_ex_id = holder_pres_ex.pres_ex_id

    holder_pres_ex = await holder.post(
        f"/present-proof-2.0/records/{holder_pres_ex_id}/send-presentation",
        json=V20PresRequestByFormat(
            dif=DIFProofRequest(  # pyright: ignore
                presentation_definition=(
                    holder_pres_ex.pres_request.request_presentations_attach[
                        0
                    ].data.json_["presentation_definition"]
                )
            )
        ),
        response=V20PresExRecord,
    )

    await verifier.record_with_values(
        topic="present_proof_v2_0",
        record_type=V20PresExRecord,
        pres_ex_id=verifier_pres_ex_id,
        state="presentation-received",
    )
    verifier_pres_ex = await verifier.post(
        f"/present-proof-2.0/records/{verifier_pres_ex_id}/verify-presentation",
        json={},
        response=V20PresExRecord,
    )
    verifier_pres_ex = await verifier.record_with_values(
        topic="present_proof_v2_0",
        record_type=V20PresExRecord,
        pres_ex_id=verifier_pres_ex_id,
        state="done",
    )

    holder_pres_ex = await holder.record_with_values(
        topic="present_proof_v2_0",
        record_type=V20PresExRecord,
        pres_ex_id=holder_pres_ex_id,
        state="done",
    )

    return verifier_pres_ex, holder_pres_ex<|MERGE_RESOLUTION|>--- conflicted
+++ resolved
@@ -3,9 +3,9 @@
 from dataclasses import dataclass
 import json
 import logging
+from secrets import randbelow, token_hex
 from typing import Any, List, Mapping, Optional, Tuple, Union
 from uuid import uuid4
-from secrets import token_hex, randbelow
 
 from .controller import Controller, ControllerError
 from .models import (
@@ -32,12 +32,9 @@
     InvitationMessage,
     InvitationRecord,
     InvitationResult,
-<<<<<<< HEAD
     LDProofVCDetail,
     LDProofVCDetailOptions,
-=======
     MediationRecord,
->>>>>>> 5a902064
     PingRequest,
     PresentationDefinition,
     ReceiveInvitationRequest,
